--- conflicted
+++ resolved
@@ -42,7 +42,6 @@
 #ifndef INFINISWAP_H
 #define INFINISWAP_H
 
-//#define IS_GUI
 
 #include <linux/kernel.h>
 #include <linux/module.h>
@@ -92,11 +91,13 @@
 #include <linux/hdreg.h>
 #include <trace/events/block.h>
 
-<<<<<<< HEAD
 #include "dashboard.h"
-=======
 #include "config.h"
->>>>>>> 04c2d544
+
+// GUI option
+#ifdef USER_NEED_GUI
+	#define IS_GUI
+#endif
 
 // from NBDX
 #define SUBMIT_BLOCK_SIZE				\
